from .compute import (Sum, Product, Scale, Orthogonalize, Threshold, And, Or,
                      Not, Demean, Convolve)
from .munge import (Split, Rename, Assign, Copy, Factor, Filter, Select,
<<<<<<< HEAD
                    Delete, DropNA, Replace, ToDense, Group)
from .base import TransformerManager
=======
                    Delete, DropNA, Replace, ToDense, Group, Resample)
>>>>>>> 03ff1183

__all__ = [
    'And',
    'Assign',
    'Convolve',
    'Copy',
    'Demean',
    'Delete',
    'DropNA',
    'Factor',
    'Filter',
    'Group',
    'Not',
    'Or',
    'Orthogonalize',
    'Product',
    'Rename',
    'Replace',
    'Resample',
    'Scale',
    'Select',
    'Split',
    'Sum',
    'Threshold',
    'ToDense',
    'TransformerManager'
]<|MERGE_RESOLUTION|>--- conflicted
+++ resolved
@@ -1,12 +1,8 @@
 from .compute import (Sum, Product, Scale, Orthogonalize, Threshold, And, Or,
                       Not, Demean, Convolve)
 from .munge import (Split, Rename, Assign, Copy, Factor, Filter, Select,
-<<<<<<< HEAD
-                    Delete, DropNA, Replace, ToDense, Group)
+                    Delete, DropNA, Replace, ToDense, Group, Resample)
 from .base import TransformerManager
-=======
-                    Delete, DropNA, Replace, ToDense, Group, Resample)
->>>>>>> 03ff1183
 
 __all__ = [
     'And',
